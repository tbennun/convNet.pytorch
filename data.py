--- conflicted
+++ resolved
@@ -9,15 +9,12 @@
 from utils.regime import Regime
 from utils.dataset import IndexedFileDataset
 from preprocess import get_transform
-<<<<<<< HEAD
 from itertools import chain
 from copy import deepcopy
 import warnings
 warnings.filterwarnings("ignore", "(Possibly )?corrupt EXIF data", UserWarning)
-=======
 #from threaded_dataloader import ThreadedDataLoader
 from forkonce_dataloader import ForkOnceDataLoader
->>>>>>> 0ec67199
 
 def get_dataset(config, name, split='train', transform=None,
                 target_transform=None, download=True, datasets_path='~/Datasets'):
@@ -78,13 +75,8 @@
 
 
 class DataRegime(object):
-<<<<<<< HEAD
-    def __init__(self, regime, defaults={}):
+    def __init__(self, regime, defaults={}, other_config={}):
         self.regime = Regime(regime, deepcopy(defaults))
-=======
-    def __init__(self, regime, defaults={}, other_config={}):
-        self.regime = Regime(regime, defaults)
->>>>>>> 0ec67199
         self.epoch = 0
         self.steps = None
         self.config = other_config
@@ -112,13 +104,9 @@
                 setting.update(override_settings)
             self._transform = get_transform(**setting['transform'])
             setting['data'].setdefault('transform', self._transform)
-<<<<<<< HEAD
-            self._data = get_dataset(**setting['data'])
+            self._data = get_dataset(self.config, **setting['data'])
             if subset_indices is not None:
                 self._data = Subset(self._data, subset_indices)
-=======
-            self._data = get_dataset(self.config, **setting['data'])
->>>>>>> 0ec67199
             if setting['other'].get('distributed', False):
                 if setting['other'].get('dist_backend', None) == 'hvd':
                     setting['loader']['sampler'] = DistributedSampler(
